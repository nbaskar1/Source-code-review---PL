<!DOCTYPE settings SYSTEM "settings.dtd">

<settings>
  <dl_settings>

    <dl_settings NAME="Sim">
<<<<<<< HEAD
       <dl_setting var="nps_bypass_ahrs" min="0" step="1" max="1" module="nps/nps_autopilot" shortname="bypass_ahrs" values="No|Yes"/>
       <dl_setting var="nps_bypass_ins" min="0" step="1" max="1" module="nps/nps_autopilot" shortname="bypass_ins" values="No|Yes"/>
=======
       <dl_setting var="nps_bypass_ahrs" min="0" step="1" max="1" module="nps/nps_autopilot_rotorcraft" shortname="bypass_ahrs" values="No|Yes"/>
       <dl_setting var="nps_bypass_ins" min="0" step="1" max="1" module="nps/nps_autopilot_rotorcraft" shortname="bypass_ins" values="No|Yes"/>
       <dl_setting var="gps_has_fix" min="0" step="1" max="1" module="subsystems/gps/gps_sim_nps" shortname="gps_fix" values="No|Yes"/>
>>>>>>> 593c686a
       <dl_setting var="nps_electrical.supply_voltage" min="0" step="0.1" max="24" module="nps/nps_electrical" shortname="bat_voltage" unit="V"/>
       <dl_setting var="nps_atmosphere.wind_speed" min="0" step="0.1" max="25" module="nps/nps_atmosphere" shortname="wind_speed" unit="m/s"/>
       <dl_setting var="nps_atmosphere.wind_dir" min="0" step="1" max="360" module="nps/nps_atmosphere" shortname="wind_dir" unit="rad" alt_unit="deg"/>
    </dl_settings>

  </dl_settings>
</settings><|MERGE_RESOLUTION|>--- conflicted
+++ resolved
@@ -4,14 +4,9 @@
   <dl_settings>
 
     <dl_settings NAME="Sim">
-<<<<<<< HEAD
        <dl_setting var="nps_bypass_ahrs" min="0" step="1" max="1" module="nps/nps_autopilot" shortname="bypass_ahrs" values="No|Yes"/>
        <dl_setting var="nps_bypass_ins" min="0" step="1" max="1" module="nps/nps_autopilot" shortname="bypass_ins" values="No|Yes"/>
-=======
-       <dl_setting var="nps_bypass_ahrs" min="0" step="1" max="1" module="nps/nps_autopilot_rotorcraft" shortname="bypass_ahrs" values="No|Yes"/>
-       <dl_setting var="nps_bypass_ins" min="0" step="1" max="1" module="nps/nps_autopilot_rotorcraft" shortname="bypass_ins" values="No|Yes"/>
        <dl_setting var="gps_has_fix" min="0" step="1" max="1" module="subsystems/gps/gps_sim_nps" shortname="gps_fix" values="No|Yes"/>
->>>>>>> 593c686a
        <dl_setting var="nps_electrical.supply_voltage" min="0" step="0.1" max="24" module="nps/nps_electrical" shortname="bat_voltage" unit="V"/>
        <dl_setting var="nps_atmosphere.wind_speed" min="0" step="0.1" max="25" module="nps/nps_atmosphere" shortname="wind_speed" unit="m/s"/>
        <dl_setting var="nps_atmosphere.wind_dir" min="0" step="1" max="360" module="nps/nps_atmosphere" shortname="wind_dir" unit="rad" alt_unit="deg"/>
