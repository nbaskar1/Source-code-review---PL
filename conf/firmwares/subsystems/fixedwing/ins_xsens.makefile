--- conflicted
+++ resolved
@@ -14,33 +14,6 @@
 
 ifeq ($(TARGET), ap)
 
-<<<<<<< HEAD
-#  <init fun="ins_init()"/>
-#  <periodic fun="ins_periodic_task()" freq="60"/>
-#  <event fun="InsEventCheckAndHandle(handle_ins_msg())"/>
-#  <makefile target="ap">
-#    <define name="AHRS_TYPE_H" value="\\\"modules/ins/ins_xsens.h\\\"" />
-#    <define name="INS_MODULE_H" value="\\\"modules/ins/ins_xsens.h\\\"" />
-#    <define name="USE_UART$(XSENS_UART_NR)"/>
-#    <define name="INS_LINK" value="Uart$(XSENS_UART_NR)"/>
-#    <define name="UART$(XSENS_UART_NR)_BAUD" value="B230400"/>
-#    <define name="USE_GPS_XSENS"/>
-#    <define name="USE_GPS_XSENS_RAW_DATA" />
-#    <define name="GPS_NB_CHANNELS" value="16" />
-#    <define name="XSENS_OUTPUT_MODE" value="0x1836" />
-#    <file name="ins_xsens.c"/>
-#    <define name="AHRS_TRIGGERED_ATTITUDE_LOOP" />
-#  </makefile>
-
-# ImuEvent -> XSensEvent
-ap.CFLAGS += -DUSE_AHRS -DUSE_INS
-ap.CFLAGS += -DIMU_TYPE_H=\"modules/ins/ins_xsens.h\"
-
-# AHRS Results
-ap.CFLAGS += -DINS_MODULE_H=\"modules/ins/ins_xsens.h\"
-ap.CFLAGS += -DAHRS_TYPE_H=\"modules/ins/ins_xsens.h\"
-ap.CFLAGS += -DGPS_TYPE_H=\"modules/ins/ins_xsens.h\"
-=======
 ap.CFLAGS += -DUSE_INS
 
 # AHRS Results
@@ -49,7 +22,6 @@
 ifndef XSENS_UART_BAUD
 	XSENS_UART_BAUD = B115200
 endif
->>>>>>> 9884442f
 
 #B230400
 #B115200
