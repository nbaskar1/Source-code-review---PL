/*
 * $Id$
 *
 * Copyright (C) 2003-2010  The Paparazzi Team
 *
 * This file is part of paparazzi.
 *
 * paparazzi is free software; you can redistribute it and/or modify
 * it under the terms of the GNU General Public License as published by
 * the Free Software Foundation; either version 2, or (at your option)
 * any later version.
 *
 * paparazzi is distributed in the hope that it will be useful,
 * but WITHOUT ANY WARRANTY; without even the implied warranty of
 * MERCHANTABILITY or FITNESS FOR A PARTICULAR PURPOSE.  See the
 * GNU General Public License for more details.
 *
 * You should have received a copy of the GNU General Public License
 * along with paparazzi; see the file COPYING.  If not, write to
 * the Free Software Foundation, 59 Temple Place - Suite 330,
 * Boston, MA 02111-1307, USA.
 *
 */

/** \file main_ap.c
 *  \brief AP ( AutoPilot ) process
 *
 *   This process is reponsible for the collecting the different sensors data, fusing them to obtain
 * aircraft attitude and running the different control loops
 */

#define MODULES_C

#include <math.h>

#include "firmwares/fixedwing/main_ap.h"
#include "mcu.h"

#include "firmwares/fixedwing/stabilization/stabilization_attitude.h"
#include "firmwares/fixedwing/guidance/guidance_v.h"
#include "subsystems/gps.h"
#ifdef USE_INFRARED
#include "subsystems/sensors/infrared.h"
#endif
#include "gyro.h"
#include "ap_downlink.h"
#include "subsystems/nav.h"
#include "firmwares/fixedwing/autopilot.h"
#include "estimator.h"
#include "generated/settings.h"
#include "link_mcu.h"
#include "sys_time.h"
#include "generated/flight_plan.h"
#include "datalink.h"
#include "subsystems/settings.h"
#include "xbee.h"

#include "gpio.h"

#if defined RADIO_CONTROL || defined RADIO_CONTROL_AUTO1
#include "rc_settings.h"
#endif



#ifdef TRAFFIC_INFO
#include "subsystems/navigation/traffic_info.h"
#endif


#ifdef USE_IMU
#include "subsystems/imu.h"
#endif
#ifdef USE_AHRS
#include "subsystems/ahrs.h"
#include "subsystems/ahrs/ahrs_aligner.h"
#include "subsystems/ahrs/ahrs_float_dcm.h"
static inline void on_gyro_accel_event( void );
static inline void on_accel_event( void );
static inline void on_mag_event( void );
#endif
#ifdef USE_GPS
static inline void on_gps_solution( void );
#endif

#if ! defined CATASTROPHIC_BAT_LEVEL && defined LOW_BATTERY
#warning "LOW_BATTERY deprecated. Renamed into CATASTROPHIC_BAT_LEVEL (in airframe file)"
#define CATASTROPHIC_BAT_LEVEL LOW_BATTERY
#endif

#define LOW_BATTERY_DECIVOLT (CATASTROPHIC_BAT_LEVEL*10)

#include "generated/modules.h"

/** FIXME: should be in rc_settings but required by telemetry (ap_downlink.h)*/
uint8_t rc_settings_mode = 0;

/** Define minimal speed for takeoff in m/s */
#define MIN_SPEED_FOR_TAKEOFF 5.

bool_t power_switch;
uint8_t fatal_error_nb = 0;
static const uint16_t version = 1;

uint8_t pprz_mode = PPRZ_MODE_AUTO2;
uint8_t lateral_mode = LATERAL_MODE_MANUAL;

static uint8_t  mcu1_status;

#if defined RADIO_CONTROL || defined RADIO_CONTROL_AUTO1
static uint8_t  mcu1_ppm_cpt;
#endif

bool_t kill_throttle = FALSE;

float slider_1_val, slider_2_val;

bool_t launch = FALSE;

uint8_t vsupply;	// deciVolt
static int32_t current;	// milliAmpere

float energy;       // Fuel consumption (mAh)

bool_t gps_lost = FALSE;


#define Min(x, y) (x < y ? x : y)
#define Max(x, y) (x > y ? x : y)

/** \brief Update paparazzi mode
 */
#if defined RADIO_CONTROL || defined RADIO_CONTROL_AUTO1
static inline uint8_t pprz_mode_update( void ) {
  if ((pprz_mode != PPRZ_MODE_HOME &&
       pprz_mode != PPRZ_MODE_GPS_OUT_OF_ORDER)
#ifdef UNLOCKED_HOME_MODE
      || TRUE
#endif
      ) {
    return ModeUpdate(pprz_mode, PPRZ_MODE_OF_PULSE(fbw_state->channels[RADIO_MODE], fbw_state->status));
  } else
    return FALSE;
}
#else // not RADIO_CONTROL
static inline uint8_t pprz_mode_update( void ) {
  return FALSE;
}
#endif

static inline uint8_t mcu1_status_update( void ) {
  uint8_t new_status = fbw_state->status;
  if (mcu1_status != new_status) {
    bool_t changed = ((mcu1_status&MASK_FBW_CHANGED) != (new_status&MASK_FBW_CHANGED));
    mcu1_status = new_status;
    return changed;
  }
  return FALSE;
}


/** \brief Send back uncontrolled channels
 */
static inline void copy_from_to_fbw ( void ) {
#ifdef SetAutoCommandsFromRC
  SetAutoCommandsFromRC(ap_state->commands, fbw_state->channels);
#elif defined RADIO_YAW && defined COMMAND_YAW
  ap_state->commands[COMMAND_YAW] = fbw_state->channels[RADIO_YAW];
#endif
}



/*
   called at 20Hz.
   sends a serie of initialisation messages followed by a stream of periodic ones
*/

/** Define number of message at initialisation */
#define INIT_MSG_NB 2

uint8_t ac_ident = AC_ID;

/** \brief Send a serie of initialisation messages followed by a stream of periodic ones
 *
 * Called at 60Hz.
 */
static inline void reporting_task( void ) {
  static uint8_t boot = TRUE;

  /** initialisation phase during boot */
  if (boot) {
    DOWNLINK_SEND_BOOT(DefaultChannel, &version);
    boot = FALSE;
  }
  /** then report periodicly */
  else {
    PeriodicSendAp(DefaultChannel);
  }
}

#ifndef RC_LOST_MODE
#define RC_LOST_MODE PPRZ_MODE_HOME
#endif

/** \brief Function to be called when a message from FBW is available */
static inline void telecommand_task( void ) {
  uint8_t mode_changed = FALSE;
  copy_from_to_fbw();

  uint8_t really_lost = bit_is_set(fbw_state->status, STATUS_RADIO_REALLY_LOST) && (pprz_mode == PPRZ_MODE_AUTO1 || pprz_mode == PPRZ_MODE_MANUAL);
  if (pprz_mode != PPRZ_MODE_HOME && pprz_mode != PPRZ_MODE_GPS_OUT_OF_ORDER && launch) {
    if  (too_far_from_home) {
      pprz_mode = PPRZ_MODE_HOME;
      mode_changed = TRUE;
    }
    if  (really_lost) {
      pprz_mode = RC_LOST_MODE;
      mode_changed = TRUE;
    }
  }
  if (bit_is_set(fbw_state->status, AVERAGED_CHANNELS_SENT)) {
    bool_t pprz_mode_changed = pprz_mode_update();
    mode_changed |= pprz_mode_changed;
#if defined RADIO_CALIB && defined RADIO_CONTROL_SETTINGS
    bool_t calib_mode_changed = RcSettingsModeUpdate(fbw_state->channels);
    rc_settings(calib_mode_changed || pprz_mode_changed);
    mode_changed |= calib_mode_changed;
#endif
  }
  mode_changed |= mcu1_status_update();
  if ( mode_changed )
    PERIODIC_SEND_PPRZ_MODE(DefaultChannel);

#if defined RADIO_CONTROL || defined RADIO_CONTROL_AUTO1
  /** In AUTO1 mode, compute roll setpoint and pitch setpoint from
   * \a RADIO_ROLL and \a RADIO_PITCH \n
   */
  if (pprz_mode == PPRZ_MODE_AUTO1) {
    /** Roll is bounded between [-AUTO1_MAX_ROLL;AUTO1_MAX_ROLL] */
    h_ctl_roll_setpoint = FLOAT_OF_PPRZ(fbw_state->channels[RADIO_ROLL], 0., -AUTO1_MAX_ROLL);

    /** Pitch is bounded between [-AUTO1_MAX_PITCH;AUTO1_MAX_PITCH] */
    h_ctl_pitch_setpoint = FLOAT_OF_PPRZ(fbw_state->channels[RADIO_PITCH], 0., AUTO1_MAX_PITCH);
  } /** Else asynchronously set by \a h_ctl_course_loop() */

  /** In AUTO1, throttle comes from RADIO_THROTTLE
      In MANUAL, the value is copied to get it in the telemetry */
  if (pprz_mode == PPRZ_MODE_MANUAL || pprz_mode == PPRZ_MODE_AUTO1) {
    v_ctl_throttle_setpoint = fbw_state->channels[RADIO_THROTTLE];
  }
  /** else asynchronously set by v_ctl_climb_loop(); */

  mcu1_ppm_cpt = fbw_state->ppm_cpt;
#endif // RADIO_CONTROL


  vsupply = fbw_state->vsupply;
  current = fbw_state->current;

#ifdef RADIO_CONTROL
  if (!estimator_flight_time) {
    if (pprz_mode == PPRZ_MODE_AUTO2 && fbw_state->channels[RADIO_THROTTLE] > THROTTLE_THRESHOLD_TAKEOFF) {
      launch = TRUE;
    }
  }
#endif
}


#ifdef FAILSAFE_DELAY_WITHOUT_GPS
<<<<<<< HEAD
#define GpsTimeoutError (cpu_time_sec - gps.last_msg_time > FAILSAFE_DELAY_WITHOUT_GPS)
=======
#define GpsTimeoutError (cpu_time_sec - gps.last_fix_time > FAILSAFE_DELAY_WITHOUT_GPS)
>>>>>>> 0e15a116
#endif

/** \fn void navigation_task( void )
 *  \brief Compute desired_course
 */
static void navigation_task( void ) {
#if defined FAILSAFE_DELAY_WITHOUT_GPS
  /** This section is used for the failsafe of GPS */
  static uint8_t last_pprz_mode;

  /** If aircraft is launched and is in autonomus mode, go into
      PPRZ_MODE_GPS_OUT_OF_ORDER mode (Failsafe) if we lost the GPS */
  if (launch) {
    if (GpsTimeoutError) {
      if (pprz_mode == PPRZ_MODE_AUTO2 || pprz_mode == PPRZ_MODE_HOME) {
        last_pprz_mode = pprz_mode;
        pprz_mode = PPRZ_MODE_GPS_OUT_OF_ORDER;
        PERIODIC_SEND_PPRZ_MODE(DefaultChannel);
        gps_lost = TRUE;
      }
    } else if (gps_lost) { /* GPS is ok */
      /** If aircraft was in failsafe mode, come back in previous mode */
      pprz_mode = last_pprz_mode;
      gps_lost = FALSE;

      PERIODIC_SEND_PPRZ_MODE(DefaultChannel);
    }
  }
#endif /* GPS && FAILSAFE_DELAY_WITHOUT_GPS */

  common_nav_periodic_task_4Hz();
  if (pprz_mode == PPRZ_MODE_HOME)
    nav_home();
  else if (pprz_mode == PPRZ_MODE_GPS_OUT_OF_ORDER)
    nav_without_gps();
  else
    nav_periodic_task();

#ifdef TCAS
  CallTCAS();
#endif

#ifndef PERIOD_NAVIGATION_DefaultChannel_0 // If not sent periodically (in default 0 mode)
  SEND_NAVIGATION(DefaultChannel);
#endif

  SEND_CAM(DefaultChannel);

  /* The nav task computes only nav_altitude. However, we are interested
     by desired_altitude (= nav_alt+alt_shift) in any case.
     So we always run the altitude control loop */
  if (v_ctl_mode == V_CTL_MODE_AUTO_ALT)
    v_ctl_altitude_loop();

  if (pprz_mode == PPRZ_MODE_AUTO2 || pprz_mode == PPRZ_MODE_HOME
            || pprz_mode == PPRZ_MODE_GPS_OUT_OF_ORDER) {
#ifdef H_CTL_RATE_LOOP
    /* Be sure to be in attitude mode, not roll */
    h_ctl_auto1_rate = FALSE;
#endif
    if (lateral_mode >=LATERAL_MODE_COURSE)
      h_ctl_course_loop(); /* aka compute nav_desired_roll */
    if (v_ctl_mode >= V_CTL_MODE_AUTO_CLIMB)
      v_ctl_climb_loop();
    if (v_ctl_mode == V_CTL_MODE_AUTO_THROTTLE)
      v_ctl_throttle_setpoint = nav_throttle_setpoint;

#if defined V_CTL_THROTTLE_IDLE
    Bound(v_ctl_throttle_setpoint, TRIM_PPRZ(V_CTL_THROTTLE_IDLE*MAX_PPRZ), MAX_PPRZ);
#endif

#ifdef V_CTL_POWER_CTL_BAT_NOMINAL
    if (vsupply > 0.) {
      v_ctl_throttle_setpoint *= 10. * V_CTL_POWER_CTL_BAT_NOMINAL / (float)vsupply;
      v_ctl_throttle_setpoint = TRIM_UPPRZ(v_ctl_throttle_setpoint);
    }
#endif

    h_ctl_pitch_setpoint = nav_pitch;
    Bound(h_ctl_pitch_setpoint, H_CTL_PITCH_MIN_SETPOINT, H_CTL_PITCH_MAX_SETPOINT);
    if (kill_throttle || (!estimator_flight_time && !launch))
      v_ctl_throttle_setpoint = 0;
  }
  energy += ((float)current) / 3600.0f * 0.25f;	// mAh = mA * dt (4Hz -> hours)
}


#ifndef KILL_MODE_DISTANCE
#define KILL_MODE_DISTANCE (1.5*MAX_DIST_FROM_HOME)
#endif


/** Maximum time allowed for low battery level */
#define LOW_BATTERY_DELAY 5

/** \fn inline void periodic_task( void )
 *  \brief Do periodic tasks at 60 Hz
 */
/**There are four @@@@@ boucles @@@@@:
 * - 20 Hz:
 *   - lets use \a reporting_task at 60 Hz
 *   - updates ir with \a ir_update
 *   - updates estimator of ir with \a estimator_update_state_infrared
 *   - set \a desired_aileron and \a desired_elevator with \a pid_attitude_loop
 *   - sends to \a fbw \a desired_throttle, \a desired_aileron and
 *     \a desired_elevator \note \a desired_throttle is set upon GPS
 *     message reception
 * - 4 Hz:
 *   - calls \a estimator_propagate_state
 *   - do navigation with \a navigation_task
 *
 */


static inline void attitude_loop( void ) {

#ifdef USE_GYRO
      gyro_update();
#endif

#ifdef USE_INFRARED
      infrared_update();
      estimator_update_state_infrared();
#endif /* USE_INFRARED */
      h_ctl_attitude_loop(); /* Set  h_ctl_aileron_setpoint & h_ctl_elevator_setpoint */
      v_ctl_throttle_slew();
      ap_state->commands[COMMAND_THROTTLE] = v_ctl_throttle_slewed;
      ap_state->commands[COMMAND_ROLL] = h_ctl_aileron_setpoint;
      
      ap_state->commands[COMMAND_PITCH] = h_ctl_elevator_setpoint;

#if defined MCU_SPI_LINK
      link_mcu_send();
#elif defined INTER_MCU && defined SINGLE_MCU
      /**Directly set the flag indicating to FBW that shared buffer is available*/
      inter_mcu_received_ap = TRUE;
#endif

}

void periodic_task_ap( void ) {

  static uint8_t _60Hz = 0;
  static uint8_t _20Hz = 0;
  static uint8_t _10Hz = 0;
  static uint8_t _4Hz  = 0;
  static uint8_t _1Hz  = 0;

#ifdef USE_IMU
  // Run at PERIODIC_FREQUENCY (60Hz if not defined)
  imu_periodic();

#endif // USE_IMU

#define _check_periodic_freq_ PERIODIC_FREQUENCY % 60
#if _check_periodic_freq_
#error Using HighSpeed Periodic: PERIODIC_FREQUENCY has to be a multiple of 60!
#endif
  _60Hz++;
  if (_60Hz >= (PERIODIC_FREQUENCY / 60))
  {
    _60Hz = 0;
  }
  else
  {
    return;
  }


  // Rest of the periodic function still runs at 60Hz like always
  _20Hz++;
  if (_20Hz>=3) _20Hz=0;
  _10Hz++;
  if (_10Hz>=6) _10Hz=0;
  _4Hz++;
  if (_4Hz>=15) _4Hz=0;
  _1Hz++;
  if (_1Hz>=60) _1Hz=0;

  reporting_task();

  if (!_1Hz) {
    if (estimator_flight_time) estimator_flight_time++;
#if defined DATALINK || defined SITL
    datalink_time++;
#endif

    static uint8_t t = 0;
    if (vsupply < LOW_BATTERY_DECIVOLT) t++; else t = 0;
    kill_throttle |= (t >= LOW_BATTERY_DELAY);
    kill_throttle |= launch && (dist2_to_home > Square(KILL_MODE_DISTANCE));
  }

  switch(_4Hz) {
  case 0:
    estimator_propagate_state();
#ifdef EXTRA_DOWNLINK_DEVICE
    DOWNLINK_SEND_ATTITUDE(ExtraPprzTransport,&estimator_phi,&estimator_psi,&estimator_theta);
#endif
    navigation_task();
    break;
  case 1:
    if (!estimator_flight_time &&
        estimator_hspeed_mod > MIN_SPEED_FOR_TAKEOFF) {
      estimator_flight_time = 1;
      launch = TRUE; /* Not set in non auto launch */
      DOWNLINK_SEND_TAKEOFF(DefaultChannel, &cpu_time_sec);
  default:
    break;
    }

    break;

#ifdef USE_GPIO
  case 3:
    GpioUpdate1();
    break;
#endif

    /*  default: */
  }

#ifndef CONTROL_RATE
#define CONTROL_RATE 20
#endif

#if CONTROL_RATE != 60 && CONTROL_RATE != 20
#error "Only 20 and 60 allowed for CONTROL_RATE"
#endif

#if CONTROL_RATE == 20
  if (!_20Hz)
#endif
    {

#ifndef AHRS_TRIGGERED_ATTITUDE_LOOP
      attitude_loop();
#endif

    }


  modules_periodic_task();
}


void init_ap( void ) {
#ifndef SINGLE_MCU /** init done in main_fbw in single MCU */
  mcu_init();
  sys_time_init();
#endif /* SINGLE_MCU */

  /************* Sensors initialization ***************/
#ifdef USE_INFRARED
  infrared_init();
#endif
#ifdef USE_GYRO
  gyro_init();
#endif
#ifdef USE_GPS
  gps_init();
#endif

#ifdef USE_GPIO
  GpioInit();
#endif

#ifdef USE_IMU
  imu_init();
#endif
#ifdef USE_AHRS
  ahrs_aligner_init();
  ahrs_init();
#endif

  /************* Links initialization ***************/
#if defined MCU_SPI_LINK
  link_mcu_init();
#endif
#ifdef MODEM
  modem_init();
#endif

  /************ Internal status ***************/
  h_ctl_init();
  v_ctl_init();
  estimator_init();
#ifdef ALT_KALMAN
  alt_kalman_init();
#endif
  nav_init();

  modules_init();

  settings_init();

  /** - start interrupt task */
  mcu_int_enable();

  /** wait 0.5s (historical :-) */
  sys_time_usleep(500000);

#ifdef GPS_CONFIGURE
#ifndef SITL
  gps_configure_uart();
#endif
#endif

#if defined DATALINK

#if DATALINK == XBEE
  xbee_init();
#endif
#endif /* DATALINK */

#if defined AEROCOMM_DATA_PIN
  IO0DIR |= _BV(AEROCOMM_DATA_PIN);
  IO0SET = _BV(AEROCOMM_DATA_PIN);
#endif

  power_switch = FALSE;

  /************ Multi-uavs status ***************/

#ifdef TRAFFIC_INFO
  traffic_info_init();
#endif
}


/*********** EVENT ***********************************************************/
void event_task_ap( void ) {

#ifdef USE_INFRARED
  infrared_event();
#endif

#ifdef USE_AHRS
  ImuEvent(on_gyro_accel_event, on_accel_event, on_mag_event);
#endif // USE_AHRS

#ifdef USE_GPS
  GpsEvent(on_gps_solution);
#endif /** USE_GPS */


  DatalinkEvent();


#ifdef MCU_SPI_LINK
    link_mcu_event_task();
#endif

  if (inter_mcu_received_fbw) {
    /* receive radio control task from fbw */
    inter_mcu_received_fbw = FALSE;
    telecommand_task();
  }

  modules_event_task();
  
#ifdef AHRS_TRIGGERED_ATTITUDE_LOOP
  if (new_ins_attitude > 0)
  {
    attitude_loop();
    //LED_TOGGLE(3);
    new_ins_attitude = 0;
  }
#endif
  
} /* event_task_ap() */


#ifdef USE_GPS
static inline void on_gps_solution( void ) {
  estimator_update_state_gps();
#ifdef GPS_TRIGGERED_FUNCTION
  GPS_TRIGGERED_FUNCTION();
#endif
}
#endif

#ifdef USE_AHRS
static inline void on_accel_event( void ) {
}

static inline void on_gyro_accel_event( void ) {

#ifdef AHRS_CPU_LED
    LED_ON(AHRS_CPU_LED);
#endif

  // Run aligner on raw data as it also makes averages.
  if (ahrs.status == AHRS_UNINIT) {
    ImuScaleGyro(imu);
    ImuScaleAccel(imu);
    ahrs_aligner_run();
    if (ahrs_aligner.status == AHRS_ALIGNER_LOCKED)
      ahrs_align();
    return;
  }

#if PERIODIC_FREQUENCY == 60
  ImuScaleGyro(imu);
  ImuScaleAccel(imu);

  ahrs_propagate();
  ahrs_update_accel();
  ahrs_update_fw_estimator();

#else //PERIODIC_FREQUENCY
  static uint8_t _reduced_propagation_rate = 0;
  static uint8_t _reduced_correction_rate = 0;
  static struct Int32Vect3 acc_avg;
  static struct Int32Rates gyr_avg;

  RATES_ADD(gyr_avg, imu.gyro_unscaled);
  VECT3_ADD(acc_avg, imu.accel_unscaled);

  _reduced_propagation_rate++;
  if (_reduced_propagation_rate < (PERIODIC_FREQUENCY / AHRS_PROPAGATE_FREQUENCY))
  {
  }
  else
  {
    _reduced_propagation_rate = 0;

    RATES_SDIV(imu.gyro_unscaled, gyr_avg, (PERIODIC_FREQUENCY / AHRS_PROPAGATE_FREQUENCY) );
    INT_RATES_ZERO(gyr_avg);

    ImuScaleGyro(imu);

    ahrs_propagate();

    _reduced_correction_rate++;
    if (_reduced_correction_rate >= (AHRS_PROPAGATE_FREQUENCY / AHRS_CORRECT_FREQUENCY))
    {
      _reduced_correction_rate = 0;
      VECT3_SDIV(imu.accel_unscaled, acc_avg, (PERIODIC_FREQUENCY / AHRS_CORRECT_FREQUENCY) );
      INT_VECT3_ZERO(acc_avg);
      ImuScaleAccel(imu);
      ahrs_update_accel();
      ahrs_update_fw_estimator();
    }
  }
#endif //PERIODIC_FREQUENCY

#ifdef AHRS_CPU_LED
    LED_OFF(AHRS_CPU_LED);
#endif

}

static inline void on_mag_event(void) {
  /*
  ImuScaleMag(imu);
  if (ahrs.status == AHRS_RUNNING) {
    ahrs_update_mag();
    ahrs_update_fw_estimator();
  }
  */
}
#endif // USE_AHRS<|MERGE_RESOLUTION|>--- conflicted
+++ resolved
@@ -269,11 +269,7 @@
 
 
 #ifdef FAILSAFE_DELAY_WITHOUT_GPS
-<<<<<<< HEAD
-#define GpsTimeoutError (cpu_time_sec - gps.last_msg_time > FAILSAFE_DELAY_WITHOUT_GPS)
-=======
 #define GpsTimeoutError (cpu_time_sec - gps.last_fix_time > FAILSAFE_DELAY_WITHOUT_GPS)
->>>>>>> 0e15a116
 #endif
 
 /** \fn void navigation_task( void )
