--- conflicted
+++ resolved
@@ -14,12 +14,9 @@
 #include "estimator.h"
 
 // für das Senden von GPS-Daten an den ArduIMU
-<<<<<<< HEAD
-=======
 #ifndef UBX
 #error "currently only compatible with uBlox GPS modules"
 #endif
->>>>>>> 0e15a116
 #include "subsystems/gps.h"
 int32_t GPS_Data[14];
 
@@ -97,11 +94,7 @@
         GPS_Data [9] = gps_ubx.status_flags;	//flags
         //sol
         GPS_Data [10] = gps.fix;		//fix
-<<<<<<< HEAD
-        //GPS_Data [11] = gps_sol_flags;		//flags
-=======
         //GPS_Data [11] = gps_ubx.sol_flags;		//flags
->>>>>>> 0e15a116
         GPS_Data [12] = -gps.ned_vel.z;
         GPS_Data [13] = gps.num_sv;
 
